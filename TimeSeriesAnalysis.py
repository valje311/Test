--- conflicted
+++ resolved
@@ -1,914 +1,453 @@
-<<<<<<< HEAD
-import numpy as np
-import pandas as pd
-from typing import Union, List
-import matplotlib.pyplot as plt
-from statsmodels.tsa.stattools import grangercausalitytests
-from typing import Tuple
-import os
-from tqdm import tqdm
-import configparser
-
-def friedman_diaconis_bins(data: np.ndarray) -> int:
-    """Estimate the optimal number of histogram bins using the Friedman-Diaconis rule."""
-    data = np.asarray(data)
-    n = len(data)
-    if n < 2:
-        return 1
-    q75, q25 = np.percentile(data, [75, 25])
-    iqr = q75 - q25
-    bin_width = 2 * iqr / np.cbrt(n)
-    if bin_width == 0:
-        return 1
-    num_bins = int(np.ceil((data.max() - data.min()) / bin_width))
-    return max(1, num_bins)
-
-def calculate_mutual_information(series: np.ndarray, delay: int, config: configparser.ConfigParser) -> float:
-    """
-    Calculates the mutual information between a time series and its delayed version.
-
-    Args:
-        series (np.ndarray): The input time series.
-        delay (int): The time delay (tau).
-        NumBins (int): The number of bins for histogram estimation.
-
-    Returns:
-        float: The mutual information value.
-    """
-    if delay >= len(series):
-        return 0.0
-
-    # Create delayed copies
-    series_original = series[:-delay]
-    series_delayed = series[delay:]
-
-    # Joint histogram
-    binning = (int(config['Mutual Information']['NumBinsX']), int(config['Mutual Information']['NumBinsY']))
-    if config['Mutual Information']['UseFriedmanDiaconis'] == 'True':
-        # Use Friedman-Diaconis rule to determine the number of bins
-        num_bins_x = friedman_diaconis_bins(series_original)
-        num_bins_y = friedman_diaconis_bins(series_delayed)
-        binning = (num_bins_x, num_bins_y)
-    hist_joint, _, _ = np.histogram2d(series_original, series_delayed, bins=binning, density=True)
-    
-    # Plot and save the joint histogram as a heatmap
-    plt.figure(figsize=(8, 6))
-    plt.imshow(
-        hist_joint.T,  # transpose for correct orientation
-        origin='lower',
-        aspect='auto',
-        # extent=[xedges[0], xedges[-1], yedges[0], yedges[-1]],
-        cmap='viridis'
-    )
-    plt.colorbar(label='Density')
-    plt.xlabel('Original Series')
-    plt.ylabel('Delayed Series')
-    plt.title('Joint Histogram (2D Density)')
-
-    # Save to the Plots directory
-    project_root = os.path.dirname(os.path.abspath(__file__))
-    plots_dir = os.path.join(project_root, 'Plots', config['SQL']['TableName'])
-    os.makedirs(plots_dir, exist_ok=True)
-    plt.savefig(os.path.join(plots_dir, 'Joint_Histogram' + str(delay) + '.png'))
-    plt.close()
-
-    # Marginal histograms
-    hist_original, _ = np.histogram(series_original, bins=binning[0], density=True)
-    hist_delayed, _ = np.histogram(series_delayed, bins=binning[1], density=True)
-
-    # Convert histograms to probabilities (normalize to sum to 1)
-    # Add a small epsilon to avoid log(0)
-    p_joint = hist_joint / np.sum(hist_joint) + np.finfo(float).eps
-    p_original = hist_original / np.sum(hist_original) + np.finfo(float).eps
-    p_delayed = hist_delayed / np.sum(hist_delayed) + np.finfo(float).eps
-
-    # Calculate mutual information
-    # MI(X;Y) = sum(p(x,y) * log(p(x,y) / (p(x)*p(y))))
-    
-    # Outer product to get p(x) * p(y) for all pairs
-    p_outer = np.outer(p_original, p_delayed) + np.finfo(float).eps
-    
-    mutual_info = np.sum(p_joint * np.log(p_joint / p_outer))
-
-    return mutual_info
-
-def find_optimal_time_delay(data: Union[pd.Series, List[float], np.ndarray], config: configparser.ConfigParser) -> int:
-    """
-    Finds the optimal time delay (tau) using the first minimum of the mutual information.
-
-    Args:
-        data (Union[pd.Series, List[float], np.ndarray]): The time series data.
-        config (configparser.ConfigParser): Configuration object with 'MaxLag' setting.
-
-    Returns:
-        int: The optimal time delay (tau).
-    """
-    if isinstance(data, pd.Series):
-        series = data.values
-    else:
-        series = np.array(data)
-
-    max_lag = int(config['Mutual Information']['MaxLag'])
-    
-    mutual_informations = []
-    lags = range(1, max_lag + 1)
-
-    print("Calculating Mutual Information for various lags...")
-    with tqdm(total=len(lags), desc="Mutual Information") as pbar:
-        for lag in lags:
-            mi = calculate_mutual_information(series, lag, config)
-            mutual_informations.append(mi)
-            pbar.update(1)
-
-    # Plot Mutual Information
-    plt.figure(figsize=(12, 6))
-    plt.plot(lags, mutual_informations, marker='o', linestyle='-')
-    plt.xlabel('Time Lag (τ)')
-    plt.ylabel('Mutual Information (MI)')
-    plt.title('Mutual Information vs. Time Lag')
-    plt.grid(True)
-
-    project_root = os.path.dirname(os.path.abspath(__file__))
-    plots_dir = os.path.join(project_root, 'Plots', config['SQL']['TableName'])
-    os.makedirs(plots_dir, exist_ok=True)
-    plt.savefig(os.path.join(plots_dir, 'Mutual_Information.png'))
-    plt.close()
-
-    # Find the first minimum
-    optimal_tau = 1
-    # Ensure there are at least 3 points to check for a minimum (prev, current, next)
-    if len(mutual_informations) > 2: 
-        for i in range(1, len(mutual_informations) - 1):
-            if (mutual_informations[i] < mutual_informations[i-1] and 
-                mutual_informations[i] < mutual_informations[i+1]):
-                optimal_tau = lags[i]
-                break # Found the first minimum
-        # If no minimum is found, often the first minimum is chosen when it starts to level off or simply the first point (lag 1) if MI continuously decreases.
-        # However, the strict definition implies a dip. If it just keeps decreasing, a common heuristic is to pick the first lag where MI drops significantly or
-        # the lag where MI is significantly below its initial value. For simplicity and adhering to "first minimum", we'll stick to the strict dip.
-        # If no strict minimum is found, it means MI is likely monotonically decreasing or has complex behavior.
-        # In such cases, taking a point where the curve flattens out or where the decay is significant might be an alternative.
-        # For now, if no minimum is found, it will default to 1 as initialized.
-    
-    if optimal_tau == 1 and len(mutual_informations) > 1 and mutual_informations[0] < mutual_informations[1]:
-        # This handles the case where the first value is already a minimum (i.e., MI starts increasing immediately)
-        # This is rare but technically possible.
-        pass
-    elif optimal_tau == 1 and len(mutual_informations) > 1:
-        # If optimal_tau is still 1, and no clear minimum was found, and MI is not decreasing,
-        # it might imply the optimal_tau is indeed 1 if the very first drop is significant.
-        # This part is more heuristic. The standard is the first local minimum.
-        pass
-
-    print(f"Optimal time delay (tau) found using Mutual Information: {optimal_tau}")
-    return optimal_tau
-
-def calculate_false_nearest_neighbors(data: np.ndarray, tau: int, config: configparser.ConfigParser) -> Tuple[np.ndarray, int]:
-    """
-    Calculates the percentage of false nearest neighbors (FNN) for various embedding dimensions.
-    
-    Args:
-        data (np.ndarray): The input time series.
-        tau (int): The time delay.
-        MaxDim (int): The maximum embedding dimension to test.
-        RTol (float): Tolerance for distance increase (ratio test).
-        ATol (float): Tolerance for distance increase (absolute test).
-        
-    Returns:
-        Tuple[np.ndarray, int]: A tuple containing:
-            - fnn_percentages (np.ndarray): Array of FNN percentages for each dimension.
-            - optimal_embedding_dim (int): The estimated optimal embedding dimension.
-    """
-    from numpy.lib.stride_tricks import sliding_window_view
-
-    n_points = len(data)
-    fnn_percentages = np.zeros(int(config['False Nearest Neighbour']['MaxDim']))
-    
-    print("Calculating False Nearest Neighbors...")
-    with tqdm(total=int(config['False Nearest Neighbour']['MaxDim']), desc="False Nearest Neighbors") as pbar:
-        for m in range(1, int(config['False Nearest Neighbour']['MaxDim']) + 1):
-            if (m - 1) * tau >= n_points:
-                fnn_percentages[m-1:] = 100.0 # Cannot form embedding for higher dimensions
-                break
-
-            # Create embedded vectors
-            # Each row is an m-dimensional vector: [x(t), x(t+tau), ..., x(t+(m-1)tau)]
-            embedded_series = sliding_window_view(data, window_shape=m * tau)[::tau]
-            
-            # Adjust n_points for the embedded series
-            n_embedded = len(embedded_series)
-            
-            false_neighbors_count = 0
-            
-            for i in range(n_embedded):
-                current_point = embedded_series[i]
-                
-                # Find nearest neighbor in m-dimension
-                min_dist_sq_m = np.inf
-                nearest_neighbor_idx_m = -1
-                
-                for j in range(n_embedded):
-                    if i == j:
-                        continue
-                    
-                    dist_sq = np.sum((current_point - embedded_series[j])**2)
-                    if dist_sq < min_dist_sq_m:
-                        min_dist_sq_m = dist_sq
-                        nearest_neighbor_idx_m = j
-                
-                if nearest_neighbor_idx_m == -1: # No neighbor found (e.g., n_embedded = 1)
-                    continue
-
-                # Check if we can form (m+1)-dimensional points
-                if (i + m * tau >= n_points) or \
-                   (nearest_neighbor_idx_m + m * tau >= n_points):
-                   # Cannot check in m+1 dimension, treat as not an FNN for now, or skip
-                   continue
-
-                # Get the (m+1)-th coordinate for current point and its neighbor
-                x_m_plus_1 = data[i + m * tau]
-                nn_m_plus_1 = data[nearest_neighbor_idx_m + m * tau]
-                
-                # Calculate distance in (m+1)-dimension
-                dist_sq_m_plus_1 = min_dist_sq_m + (x_m_plus_1 - nn_m_plus_1)**2
-                
-                # FNN criteria
-                # RTol test: Check if the relative increase in distance is large
-                if np.sqrt(dist_sq_m_plus_1) / np.sqrt(min_dist_sq_m) > float(config['False Nearest Neighbour']['RTol']):
-                    false_neighbors_count += 1
-                # ATol test: Check if the absolute increase in distance is large relative to the attractor size
-                # This part needs an estimate of the attractor's diameter.
-                # A common heuristic is to use the standard deviation of the time series as a proxy for attractor size.
-                # For more rigorous implementation, compute the actual diameter of the embedded attractor.
-                # Here, we'll use a simpler approximation if RTol fails.
-                elif np.abs(x_m_plus_1 - nn_m_plus_1) / np.std(data) > float(config['False Nearest Neighbour']['ATol']):
-                    false_neighbors_count += 1
-
-            fnn_percentages[m-1] = (false_neighbors_count / n_embedded) * 100 if n_embedded > 0 else 0
-            pbar.update(1)
-
-    # Plot FNN percentages
-    plt.figure(figsize=(12, 6))
-    plt.plot(range(1, int(config['False Nearest Neighbour']['MaxDim']) + 1), fnn_percentages, marker='o', linestyle='-')
-    plt.xlabel('Embedding Dimension (m)')
-    plt.ylabel('Percentage of False Nearest Neighbors (%)')
-    plt.title('False Nearest Neighbors Method')
-    plt.grid(True)
-    
-    project_root = os.path.dirname(os.path.abspath(__file__))
-    plots_dir = os.path.join(project_root, 'Plots', config['SQL']['TableName'])
-    os.makedirs(plots_dir, exist_ok=True)
-    plt.savefig(os.path.join(plots_dir, 'False_Nearest_Neighbors.png'))
-    plt.close()
-
-    # Determine optimal embedding dimension (first minimum or where percentage drops below a threshold)
-    optimal_embedding_dim = 1
-    # Find the first dimension where FNN percentage is below a small threshold (e.g., 5-10%)
-    # Or, where the percentage significantly drops and levels off.
-    # A simple approach is the first dimension where FNN is minimal.
-    if len(fnn_percentages) > 0:
-        min_fnn_percentage = np.min(fnn_percentages)
-        # Find the first occurrence of this minimum
-        optimal_embedding_dim = np.where(fnn_percentages == min_fnn_percentage)[0][0] + 1
-        
-        # Heuristic: If min_fnn_percentage is still high, or if it stabilizes after an initial drop
-        # You might want to define a threshold (e.g., 1% or 5%)
-        threshold = 5.0 # Example threshold
-        for i, perc in enumerate(fnn_percentages):
-            if perc <= threshold:
-                optimal_embedding_dim = i + 1
-                break
-        
-    print(f"Optimal embedding dimension (m) found using FNN: {optimal_embedding_dim}")
-    return fnn_percentages, optimal_embedding_dim
-
-def granger_causality_test(data: pd.DataFrame, max_lag: int = 5, verbose: bool = True) -> None:
-    """
-    Perform Granger causality test on pairs of time series in a DataFrame.
-    
-    Args:
-        data: DataFrame containing time series data with columns as series names
-        max_lag: Maximum number of lags to consider for the test
-        verbose: Whether to print the results
-    
-    Returns:
-        None
-    """
-    columns = data.columns
-    n = len(columns)
-    
-    for i in range(n):
-        for j in range(i + 1, n):
-            x = data[columns[i]]
-            y = data[columns[j]]
-            result = grangercausalitytests(np.column_stack((x, y)), max_lag, verbose=verbose)
-            if verbose:
-                print(f"Granger causality test between {columns[i]} and {columns[j]}:")
-                for lag, res in result.items():
-                    print(f"Lag {lag}: F-statistic = {res[0]['ssr_ftest'][0]}, p-value = {res[0]['ssr_ftest'][1]}")
-
-def calculate_autocorrelation(data: Union[pd.Series, List[float], np.ndarray], config) -> np.ndarray:
-    """
-    Calculate and optionally plot the autocorrelation function for a time series.
-    
-    Args:
-        data: Time series data as pandas Series, list, or numpy array
-        config: Configuration dictionary containing MaxLag and other settings
-    
-    Returns:
-        numpy array containing autocorrelation values for each lag
-    """
-    # Convert input to numpy array
-    if isinstance(data, pd.Series):
-        series = data.values
-    else:
-        series = np.array(data)
-    
-    # Remove mean from series
-    series = series - np.mean(series)
-    
-    # Calculate variance
-    variance = np.var(series)
-    
-    # Initialize autocorrelation array
-    max_lag = int(config['Autocorrelation']['MaxLag'])
-    autocorr = np.zeros(max_lag + 1)
-    n = len(series)
-    
-    # Calculate autocorrelation for each lag with progress bar
-    with tqdm(total=max_lag + 1, desc="Calculating autocorrelation") as pbar:
-        for lag in range(max_lag + 1):
-            # Calculate covariance
-            cov = np.sum((series[lag:] * series[:(n-lag)])) / (n - lag)
-            autocorr[lag] = cov / variance
-            pbar.update(1)
-    
-    # Create and save plot
-    plt.figure(figsize=(12, 6))
-    plt.bar(range(len(autocorr)), autocorr)
-    plt.axhline(y=0, color='r', linestyle='-')
-    plt.axhline(y=1.96/np.sqrt(n), color='r', linestyle='--')
-    plt.axhline(y=-1.96/np.sqrt(n), color='r', linestyle='--')
-    plt.xlabel('Lag')
-    plt.ylabel('Autocorrelation')
-    plt.title('Autocorrelation Function')
-    
-    project_root = os.path.dirname(os.path.abspath(__file__))
-    plots_dir = os.path.join(project_root, 'Plots', config['SQL']['TableName'])
-    os.makedirs(plots_dir, exist_ok=True)
-    plt.savefig(os.path.join(plots_dir, 'Autocorrelation.png'))
-    plt.close()
-    
-    return autocorr
-
-def calculate_bollinger_bands(data: Union[pd.Series, List[float], np.ndarray],
-                            window: int = 20,
-                            num_std: float = 2.0) -> Tuple[np.ndarray, np.ndarray, np.ndarray]:
-    """
-    Calculate Bollinger Bands for a time series.
-    
-    Args:
-        data: Time series data as pandas Series, list, or numpy array
-        window: Moving average window size (default: 20)
-        num_std: Number of standard deviations for bands (default: 2.0)
-    
-    Returns:
-        Tuple of (middle_band, upper_band, lower_band) as numpy arrays
-    """
-    # Convert input to numpy array
-    if isinstance(data, pd.Series):
-        series = data.values
-    else:
-        series = np.array(data)
-    
-    # Calculate middle band (simple moving average)
-    middle_band = np.zeros(len(series))
-    for i in range(window - 1, len(series)):
-        middle_band[i] = np.mean(series[i - window + 1:i + 1])
-    
-    # Calculate standard deviation
-    std = np.zeros(len(series))
-    for i in range(window - 1, len(series)):
-        std[i] = np.std(series[i - window + 1:i + 1])
-    
-    # Calculate upper and lower bands
-    upper_band = middle_band + (std * num_std)
-    lower_band = middle_band - (std * num_std)
-    
-    if plt:
-        plt.figure(figsize=(12, 6))
-        plt.plot(series, label='Price', color='blue', alpha=0.5)
-        plt.plot(middle_band, label='Middle Band', color='red')
-        plt.plot(upper_band, label='Upper Band', color='gray', linestyle='--')
-        plt.plot(lower_band, label='Lower Band', color='gray', linestyle='--')
-        plt.legend()
-        plt.title('Bollinger Bands')
-        plt.xlabel('Time')
-        plt.ylabel('Price')
-        plt.show()
-    
-    return middle_band, upper_band, lower_band
-
-def TakenEmbedding(myReturns: Union[pd.Series, List[float], np.ndarray], plots_dir, config: configparser.ConfigParser) -> None:
-    optimal_tau = 0
-    optimal_embedding_dim = 0 
-    if config['Takens Embedding']['UseUserDefinedParameters'] == 'True':
-        optimal_tau = int(config['Takens Embedding']['TimeDelay'])
-        optimal_embedding_dim = int(config['Takens Embedding']['EmbeddingDim'])
-    else:
-        optimal_tau = find_optimal_time_delay(myReturns, config)
-        fnn_percentages, optimal_embedding_dim = calculate_false_nearest_neighbors(myReturns, optimal_tau, config)
-    num_points_for_embedding = len(myReturns) - (optimal_embedding_dim - 1) * optimal_tau
-    if num_points_for_embedding <= 0:
-        print(f"Warning: Not enough data points ({len(myReturns)}) to form embedded vectors with tau={optimal_tau} and m={optimal_embedding_dim}.")
-        print("Please consider a longer time series or smaller tau/m values in the config file.")
-        delay_vectors = np.array([]) # Empty array if cannot embed
-    else:
-        delay_vectors = np.zeros((num_points_for_embedding, optimal_embedding_dim))
-        for i in range(num_points_for_embedding):
-            for j in range(optimal_embedding_dim):
-                delay_vectors[i, j] = myReturns[i + j * optimal_tau]
-
-        if optimal_embedding_dim >= 2:
-            plt.figure(figsize=(10, 8))
-            plt.plot(delay_vectors[:, 0], delay_vectors[:, 1], 'b-', linewidth=0.5, alpha=0.7)
-            plt.xlabel(f"Returns at t")
-            plt.ylabel(f"Returns at t + {optimal_tau}")
-            plt.title(f"2D Phase Space Reconstruction (m={optimal_embedding_dim}, τ={optimal_tau})")
-            plt.grid(True)
-            plt.savefig(os.path.join(plots_dir, 'Phase_Space_2D_Reconstruction.png'))
-            plt.close()
-            print(f"Saved 2D phase space reconstruction plot to {os.path.join(plots_dir, 'Phase_Space_2D_Reconstruction.png')}")
-
-        if optimal_embedding_dim >= 3:
-            fig = plt.figure(figsize=(10, 8))
-            ax = fig.add_subplot(111, projection='3d')
-            ax.plot(delay_vectors[:, 0], delay_vectors[:, 1], delay_vectors[:, 2], 'b-', linewidth=0.5, alpha=0.7)
-            ax.set_xlabel(f"Returns at t")
-            ax.set_ylabel(f"Returns at t + {optimal_tau}")
-            ax.set_zlabel(f"Returns at t + {2 * optimal_tau}")
-            ax.set_title(f"3D Phase Space Reconstruction (m={optimal_embedding_dim}, τ={optimal_tau})")
-            plt.savefig(os.path.join(plots_dir, 'Phase_Space_3D_Reconstruction.png'))
-            plt.close()
-            print(f"Saved 3D phase space reconstruction plot to {os.path.join(plots_dir, 'Phase_Space_3D_Reconstruction.png')}")
-    return optimal_tau
-=======
-import numpy as np
-import pandas as pd
-from typing import Union, List
-import matplotlib.pyplot as plt
-from statsmodels.tsa.stattools import grangercausalitytests
-from typing import Tuple
-import os
-from tqdm import tqdm
-import configparser
-
-def friedman_diaconis_bins(data: np.ndarray) -> int:
-    """Estimate the optimal number of histogram bins using the Friedman-Diaconis rule."""
-    data = np.asarray(data)
-    n = len(data)
-    if n < 2:
-        return 1
-    q75, q25 = np.percentile(data, [75, 25])
-    iqr = q75 - q25
-    bin_width = 2 * iqr / np.cbrt(n)
-    if bin_width == 0:
-        return 1
-    num_bins = int(np.ceil((data.max() - data.min()) / bin_width))
-    return max(1, num_bins)
-
-def calculate_mutual_information(series: np.ndarray, delay: int, config: configparser.ConfigParser, plots_dir=None) -> float:
-    """
-    Calculates the mutual information between a time series and its delayed version.
-
-    Args:
-        series (np.ndarray): The input time series.
-        delay (int): The time delay (tau).
-        NumBins (int): The number of bins for histogram estimation.
-
-    Returns:
-        float: The mutual information value.
-    """
-    if delay >= len(series):
-        return 0.0
-
-    # Create delayed copies
-    series_original = series[:-delay]
-    series_delayed = series[delay:]
-
-    # Joint histogram
-    binning = (int(config['Mutual Information']['NumBinsX']), int(config['Mutual Information']['NumBinsY']))
-    if config['Mutual Information']['UseFriedmanDiaconis'] == 'True':
-        # Use Friedman-Diaconis rule to determine the number of bins
-        num_bins_x = friedman_diaconis_bins(series_original)
-        num_bins_y = friedman_diaconis_bins(series_delayed)
-        binning = (num_bins_x, num_bins_y)
-    hist_joint, _, _ = np.histogram2d(series_original, series_delayed, bins=binning, density=True)
-    
-    # Plot and save the joint histogram as a heatmap
-    plt.figure(figsize=(8, 6))
-    plt.imshow(
-        hist_joint.T,  # transpose for correct orientation
-        origin='lower',
-        aspect='auto',
-        # extent=[xedges[0], xedges[-1], yedges[0], yedges[-1]],
-        cmap='viridis'
-    )
-    plt.colorbar(label='Density')
-    plt.xlabel('Original Series')
-    plt.ylabel('Delayed Series')
-    plt.title('Joint Histogram (2D Density)')
-
-    # Save to the Plots directory
-    if plots_dir is None:
-        project_root = os.path.dirname(os.path.abspath(__file__))
-        plots_dir = os.path.join(project_root, 'Plots', config['SQL']['TableName'])
-        os.makedirs(plots_dir, exist_ok=True)
-    plt.savefig(os.path.join(plots_dir, 'Joint_Histogram' + str(delay) + '.png'))
-    plt.close()
-
-    # Marginal histograms
-    hist_original, _ = np.histogram(series_original, bins=binning[0], density=True)
-    hist_delayed, _ = np.histogram(series_delayed, bins=binning[1], density=True)
-
-    # Convert histograms to probabilities (normalize to sum to 1)
-    # Add a small epsilon to avoid log(0)
-    p_joint = hist_joint / np.sum(hist_joint) + np.finfo(float).eps
-    p_original = hist_original / np.sum(hist_original) + np.finfo(float).eps
-    p_delayed = hist_delayed / np.sum(hist_delayed) + np.finfo(float).eps
-
-    # Calculate mutual information
-    # MI(X;Y) = sum(p(x,y) * log(p(x,y) / (p(x)*p(y))))
-    
-    # Outer product to get p(x) * p(y) for all pairs
-    p_outer = np.outer(p_original, p_delayed) + np.finfo(float).eps
-    
-    mutual_info = np.sum(p_joint * np.log(p_joint / p_outer))
-
-    return mutual_info
-
-def find_optimal_time_delay(data: Union[pd.Series, List[float], np.ndarray], config: configparser.ConfigParser, plots_dir=None) -> int:
-    """
-    Finds the optimal time delay (tau) using the first minimum of the mutual information.
-
-    Args:
-        data (Union[pd.Series, List[float], np.ndarray]): The time series data.
-        config (configparser.ConfigParser): Configuration object with 'MaxLag' setting.
-
-    Returns:
-        int: The optimal time delay (tau).
-    """
-    if isinstance(data, pd.Series):
-        series = data.values
-    else:
-        series = np.array(data)
-
-    max_lag = int(config['Mutual Information']['MaxLag'])
-    
-    mutual_informations = []
-    lags = range(1, max_lag + 1)
-
-    print("Calculating Mutual Information for various lags...")
-    with tqdm(total=len(lags), desc="Mutual Information") as pbar:
-        for lag in lags:
-            mi = calculate_mutual_information(series, lag, config, plots_dir)
-            mutual_informations.append(mi)
-            pbar.update(1)
-
-    # Plot Mutual Information
-    plt.figure(figsize=(12, 6))
-    plt.plot(lags, mutual_informations, marker='o', linestyle='-')
-    plt.xlabel('Time Lag (τ)')
-    plt.ylabel('Mutual Information (MI)')
-    plt.title('Mutual Information vs. Time Lag')
-    plt.grid(True)
-
-    project_root = os.path.dirname(os.path.abspath(__file__))
-    if plots_dir is None:
-        plots_dir = os.path.join(project_root, 'Plots', config['SQL']['TableName'])
-        os.makedirs(plots_dir, exist_ok=True)
-    plt.savefig(os.path.join(plots_dir, 'Mutual_Information.png'))
-    plt.close()
-
-    # Find the first minimum
-    optimal_tau = 1
-    # Ensure there are at least 3 points to check for a minimum (prev, current, next)
-    if len(mutual_informations) > 2: 
-        for i in range(1, len(mutual_informations) - 1):
-            if (mutual_informations[i] < mutual_informations[i-1] and 
-                mutual_informations[i] < mutual_informations[i+1]):
-                optimal_tau = lags[i]
-                break # Found the first minimum
-        # If no minimum is found, often the first minimum is chosen when it starts to level off or simply the first point (lag 1) if MI continuously decreases.
-        # However, the strict definition implies a dip. If it just keeps decreasing, a common heuristic is to pick the first lag where MI drops significantly or
-        # the lag where MI is significantly below its initial value. For simplicity and adhering to "first minimum", we'll stick to the strict dip.
-        # If no strict minimum is found, it means MI is likely monotonically decreasing or has complex behavior.
-        # In such cases, taking a point where the curve flattens out or where the decay is significant might be an alternative.
-        # For now, if no minimum is found, it will default to 1 as initialized.
-    
-    if optimal_tau == 1 and len(mutual_informations) > 1 and mutual_informations[0] < mutual_informations[1]:
-        # This handles the case where the first value is already a minimum (i.e., MI starts increasing immediately)
-        # This is rare but technically possible.
-        pass
-    elif optimal_tau == 1 and len(mutual_informations) > 1:
-        # If optimal_tau is still 1, and no clear minimum was found, and MI is not decreasing,
-        # it might imply the optimal_tau is indeed 1 if the very first drop is significant.
-        # This part is more heuristic. The standard is the first local minimum.
-        pass
-
-    print(f"Optimal time delay (tau) found using Mutual Information: {optimal_tau}")
-    return optimal_tau
-
-
-def calculate_false_nearest_neighbors(data: np.ndarray, tau: int, config: configparser.ConfigParser, plots_dir=None) -> Tuple[np.ndarray, int]:
-    """
-    Calculates the percentage of false nearest neighbors (FNN) for various embedding dimensions.
-    
-    Args:
-        data (np.ndarray): The input time series.
-        tau (int): The time delay.
-        MaxDim (int): The maximum embedding dimension to test.
-        RTol (float): Tolerance for distance increase (ratio test).
-        ATol (float): Tolerance for distance increase (absolute test).
-        
-    Returns:
-        Tuple[np.ndarray, int]: A tuple containing:
-            - fnn_percentages (np.ndarray): Array of FNN percentages for each dimension.
-            - optimal_embedding_dim (int): The estimated optimal embedding dimension.
-    """
-    from numpy.lib.stride_tricks import sliding_window_view
-
-    n_points = len(data)
-    fnn_percentages = np.zeros(int(config['False Nearest Neighbour']['MaxDim']))
-    
-    print("Calculating False Nearest Neighbors...")
-    with tqdm(total=int(config['False Nearest Neighbour']['MaxDim']), desc="False Nearest Neighbors") as pbar:
-        for m in range(1, int(config['False Nearest Neighbour']['MaxDim']) + 1):
-            if (m - 1) * tau >= n_points:
-                fnn_percentages[m-1:] = 100.0 # Cannot form embedding for higher dimensions
-                break
-
-            # Create embedded vectors
-            # Each row is an m-dimensional vector: [x(t), x(t+tau), ..., x(t+(m-1)tau)]
-            embedded_series = sliding_window_view(data, window_shape=m * tau)[::tau]
-            
-            # Adjust n_points for the embedded series
-            n_embedded = len(embedded_series)
-            
-            false_neighbors_count = 0
-            
-            for i in range(n_embedded):
-                current_point = embedded_series[i]
-                
-                # Find nearest neighbor in m-dimension
-                min_dist_sq_m = np.inf
-                nearest_neighbor_idx_m = -1
-                
-                for j in range(n_embedded):
-                    if i == j:
-                        continue
-                    
-                    dist_sq = np.sum((current_point - embedded_series[j])**2)
-                    if dist_sq < min_dist_sq_m:
-                        min_dist_sq_m = dist_sq
-                        nearest_neighbor_idx_m = j
-                
-                if nearest_neighbor_idx_m == -1: # No neighbor found (e.g., n_embedded = 1)
-                    continue
-
-                # Check if we can form (m+1)-dimensional points
-                if (i + m * tau >= n_points) or \
-                   (nearest_neighbor_idx_m + m * tau >= n_points):
-                   # Cannot check in m+1 dimension, treat as not an FNN for now, or skip
-                   continue
-
-                # Get the (m+1)-th coordinate for current point and its neighbor
-                x_m_plus_1 = data[i + m * tau]
-                nn_m_plus_1 = data[nearest_neighbor_idx_m + m * tau]
-                
-                # Calculate distance in (m+1)-dimension
-                dist_sq_m_plus_1 = min_dist_sq_m + (x_m_plus_1 - nn_m_plus_1)**2
-                
-                # FNN criteria
-                # RTol test: Check if the relative increase in distance is large
-                if np.sqrt(dist_sq_m_plus_1) / np.sqrt(min_dist_sq_m) > float(config['False Nearest Neighbour']['RTol']):
-                    false_neighbors_count += 1
-                # ATol test: Check if the absolute increase in distance is large relative to the attractor size
-                # This part needs an estimate of the attractor's diameter.
-                # A common heuristic is to use the standard deviation of the time series as a proxy for attractor size.
-                # For more rigorous implementation, compute the actual diameter of the embedded attractor.
-                # Here, we'll use a simpler approximation if RTol fails.
-                elif np.abs(x_m_plus_1 - nn_m_plus_1) / np.std(data) > float(config['False Nearest Neighbour']['ATol']):
-                    false_neighbors_count += 1
-
-            fnn_percentages[m-1] = (false_neighbors_count / n_embedded) * 100 if n_embedded > 0 else 0
-            pbar.update(1)
-
-    # Plot FNN percentages
-    plt.figure(figsize=(12, 6))
-    plt.plot(range(1, int(config['False Nearest Neighbour']['MaxDim']) + 1), fnn_percentages, marker='o', linestyle='-')
-    plt.xlabel('Embedding Dimension (m)')
-    plt.ylabel('Percentage of False Nearest Neighbors (%)')
-    plt.title('False Nearest Neighbors Method')
-    plt.grid(True)
-    
-    project_root = os.path.dirname(os.path.abspath(__file__))
-    if plots_dir is None:
-        plots_dir = os.path.join(project_root, 'Plots', config['SQL']['TableName'])
-        os.makedirs(plots_dir, exist_ok=True)
-    plt.savefig(os.path.join(plots_dir, 'False_Nearest_Neighbors.png'))
-    plt.close()
-
-    # Determine optimal embedding dimension (first minimum or where percentage drops below a threshold)
-    optimal_embedding_dim = 1
-    # Find the first dimension where FNN percentage is below a small threshold (e.g., 5-10%)
-    # Or, where the percentage significantly drops and levels off.
-    # A simple approach is the first dimension where FNN is minimal.
-    if len(fnn_percentages) > 0:
-        min_fnn_percentage = np.min(fnn_percentages)
-        # Find the first occurrence of this minimum
-        optimal_embedding_dim = np.where(fnn_percentages == min_fnn_percentage)[0][0] + 1
-        
-        # Heuristic: If min_fnn_percentage is still high, or if it stabilizes after an initial drop
-        # You might want to define a threshold (e.g., 1% or 5%)
-        threshold = 5.0 # Example threshold
-        for i, perc in enumerate(fnn_percentages):
-            if perc <= threshold:
-                optimal_embedding_dim = i + 1
-                break
-        
-    print(f"Optimal embedding dimension (m) found using FNN: {optimal_embedding_dim}")
-    return fnn_percentages, optimal_embedding_dim
-
-def granger_causality_test(data: pd.DataFrame, max_lag: int = 5, verbose: bool = True) -> None:
-    """
-    Perform Granger causality test on pairs of time series in a DataFrame.
-    
-    Args:
-        data: DataFrame containing time series data with columns as series names
-        max_lag: Maximum number of lags to consider for the test
-        verbose: Whether to print the results
-    
-    Returns:
-        None
-    """
-    columns = data.columns
-    n = len(columns)
-    
-    for i in range(n):
-        for j in range(i + 1, n):
-            x = data[columns[i]]
-            y = data[columns[j]]
-            result = grangercausalitytests(np.column_stack((x, y)), max_lag, verbose=verbose)
-            if verbose:
-                print(f"Granger causality test between {columns[i]} and {columns[j]}:")
-                for lag, res in result.items():
-                    print(f"Lag {lag}: F-statistic = {res[0]['ssr_ftest'][0]}, p-value = {res[0]['ssr_ftest'][1]}")
-
-
-def calculate_autocorrelation(data: Union[pd.Series, List[float], np.ndarray], config, plots_dir=None) -> np.ndarray:
-    """
-    Calculate and optionally plot the autocorrelation function for a time series.
-    
-    Args:
-        data: Time series data as pandas Series, list, or numpy array
-        config: Configuration dictionary containing MaxLag and other settings
-    
-    Returns:
-        numpy array containing autocorrelation values for each lag
-    """
-    # Convert input to numpy array
-    if isinstance(data, pd.Series):
-        series = data.values
-    else:
-        series = np.array(data)
-    
-    # Remove mean from series
-    series = series - np.mean(series)
-    
-    # Calculate variance
-    variance = np.var(series)
-    
-    # Initialize autocorrelation array
-    max_lag = int(config['Autocorrelation']['MaxLag'])
-    autocorr = np.zeros(max_lag + 1)
-    n = len(series)
-    
-    # Calculate autocorrelation for each lag with progress bar
-    with tqdm(total=max_lag + 1, desc="Calculating autocorrelation") as pbar:
-        for lag in range(max_lag + 1):
-            # Calculate covariance
-            cov = np.sum((series[lag:] * series[:(n-lag)])) / (n - lag)
-            autocorr[lag] = cov / variance
-            pbar.update(1)
-    
-    # Create and save plot
-    plt.figure(figsize=(12, 6))
-    plt.bar(range(len(autocorr)), autocorr)
-    plt.axhline(y=0, color='r', linestyle='-')
-    plt.axhline(y=1.96/np.sqrt(n), color='r', linestyle='--')
-    plt.axhline(y=-1.96/np.sqrt(n), color='r', linestyle='--')
-    plt.xlabel('Lag')
-    plt.ylabel('Autocorrelation')
-    plt.title('Autocorrelation Function')
-    
-    project_root = os.path.dirname(os.path.abspath(__file__))
-    if plots_dir is None:
-        plots_dir = os.path.join(project_root, 'Plots', config['SQL']['tableName'])
-        os.makedirs(plots_dir, exist_ok=True)
-    plt.savefig(os.path.join(plots_dir, 'Autocorrelation.png'))
-    plt.close()
-    
-    return autocorr
-
-def calculate_bollinger_bands(data: Union[pd.Series, List[float], np.ndarray],
-                            window: int = 20,
-                            num_std: float = 2.0) -> Tuple[np.ndarray, np.ndarray, np.ndarray]:
-    """
-    Calculate Bollinger Bands for a time series.
-    
-    Args:
-        data: Time series data as pandas Series, list, or numpy array
-        window: Moving average window size (default: 20)
-        num_std: Number of standard deviations for bands (default: 2.0)
-    
-    Returns:
-        Tuple of (middle_band, upper_band, lower_band) as numpy arrays
-    """
-    # Convert input to numpy array
-    if isinstance(data, pd.Series):
-        series = data.values
-    else:
-        series = np.array(data)
-    
-    # Calculate middle band (simple moving average)
-    middle_band = np.zeros(len(series))
-    for i in range(window - 1, len(series)):
-        middle_band[i] = np.mean(series[i - window + 1:i + 1])
-    
-    # Calculate standard deviation
-    std = np.zeros(len(series))
-    for i in range(window - 1, len(series)):
-        std[i] = np.std(series[i - window + 1:i + 1])
-    
-    # Calculate upper and lower bands
-    upper_band = middle_band + (std * num_std)
-    lower_band = middle_band - (std * num_std)
-    
-    if plt:
-        plt.figure(figsize=(12, 6))
-        plt.plot(series, label='Price', color='blue', alpha=0.5)
-        plt.plot(middle_band, label='Middle Band', color='red')
-        plt.plot(upper_band, label='Upper Band', color='gray', linestyle='--')
-        plt.plot(lower_band, label='Lower Band', color='gray', linestyle='--')
-        plt.legend()
-        plt.title('Bollinger Bands')
-        plt.xlabel('Time')
-        plt.ylabel('Price')
-        plt.show()
-    
-    return middle_band, upper_band, lower_band
-
-def TakenEmbedding(myReturns: Union[pd.Series, List[float], np.ndarray], plots_dir, config: configparser.ConfigParser) -> None:
-    optimal_tau = 0
-    optimal_embedding_dim = 0 
-    if config['Takens Embedding']['UseUserDefinedParameters'] == 'True':
-        optimal_tau = int(config['Takens Embedding']['TimeDelay'])
-        optimal_embedding_dim = int(config['Takens Embedding']['EmbeddingDim'])
-    else:
-        optimal_tau = find_optimal_time_delay(myReturns, config, plots_dir)
-        fnn_percentages, optimal_embedding_dim = calculate_false_nearest_neighbors(myReturns, optimal_tau, config, plots_dir)
-    num_points_for_embedding = len(myReturns) - (optimal_embedding_dim - 1) * optimal_tau
-    if num_points_for_embedding <= 0:
-        print(f"Warning: Not enough data points ({len(myReturns)}) to form embedded vectors with tau={optimal_tau} and m={optimal_embedding_dim}.")
-        print("Please consider a longer time series or smaller tau/m values in the config file.")
-        delay_vectors = np.array([]) # Empty array if cannot embed
-    else:
-        delay_vectors = np.zeros((num_points_for_embedding, optimal_embedding_dim))
-        for i in range(num_points_for_embedding):
-            for j in range(optimal_embedding_dim):
-                delay_vectors[i, j] = myReturns[i + j * optimal_tau]
-
-        if optimal_embedding_dim >= 2:
-            plt.figure(figsize=(10, 8))
-            plt.plot(delay_vectors[:, 0], delay_vectors[:, 1], 'b-', linewidth=0.5, alpha=0.7)
-            plt.xlabel(f"Returns at t")
-            plt.ylabel(f"Returns at t + {optimal_tau}")
-            plt.title(f"2D Phase Space Reconstruction (m={optimal_embedding_dim}, τ={optimal_tau})")
-            plt.grid(True)
-            plt.savefig(os.path.join(plots_dir, 'Phase_Space_2D_Reconstruction.png'))
-            plt.close()
-            print(f"Saved 2D phase space reconstruction plot to {os.path.join(plots_dir, 'Phase_Space_2D_Reconstruction.png')}")
-
-        if optimal_embedding_dim >= 3:
-            fig = plt.figure(figsize=(10, 8))
-            ax = fig.add_subplot(111, projection='3d')
-            ax.plot(delay_vectors[:, 0], delay_vectors[:, 1], delay_vectors[:, 2], 'b-', linewidth=0.5, alpha=0.7)
-            ax.set_xlabel(f"Returns at t")
-            ax.set_ylabel(f"Returns at t + {optimal_tau}")
-            ax.set_zlabel(f"Returns at t + {2 * optimal_tau}")
-            ax.set_title(f"3D Phase Space Reconstruction (m={optimal_embedding_dim}, τ={optimal_tau})")
-            plt.savefig(os.path.join(plots_dir, 'Phase_Space_3D_Reconstruction.png'))
-            plt.close()
-            print(f"Saved 3D phase space reconstruction plot to {os.path.join(plots_dir, 'Phase_Space_3D_Reconstruction.png')}")
->>>>>>> 74c2e35f
+import numpy as np
+import pandas as pd
+from typing import Union, List
+import matplotlib.pyplot as plt
+from statsmodels.tsa.stattools import grangercausalitytests
+from typing import Tuple
+import os
+from tqdm import tqdm
+import configparser
+
+def friedman_diaconis_bins(data: np.ndarray) -> int:
+    """Estimate the optimal number of histogram bins using the Friedman-Diaconis rule."""
+    data = np.asarray(data)
+    n = len(data)
+    if n < 2:
+        return 1
+    q75, q25 = np.percentile(data, [75, 25])
+    iqr = q75 - q25
+    bin_width = 2 * iqr / np.cbrt(n)
+    if bin_width == 0:
+        return 1
+    num_bins = int(np.ceil((data.max() - data.min()) / bin_width))
+    return max(1, num_bins)
+
+def calculate_mutual_information(series: np.ndarray, delay: int, config: configparser.ConfigParser) -> float:
+    """
+    Calculates the mutual information between a time series and its delayed version.
+
+    Args:
+        series (np.ndarray): The input time series.
+        delay (int): The time delay (tau).
+        NumBins (int): The number of bins for histogram estimation.
+
+    Returns:
+        float: The mutual information value.
+    """
+    if delay >= len(series):
+        return 0.0
+
+    # Create delayed copies
+    series_original = series[:-delay]
+    series_delayed = series[delay:]
+
+    # Joint histogram
+    binning = (int(config['Mutual Information']['NumBinsX']), int(config['Mutual Information']['NumBinsY']))
+    if config['Mutual Information']['UseFriedmanDiaconis'] == 'True':
+        # Use Friedman-Diaconis rule to determine the number of bins
+        num_bins_x = friedman_diaconis_bins(series_original)
+        num_bins_y = friedman_diaconis_bins(series_delayed)
+        binning = (num_bins_x, num_bins_y)
+    hist_joint, _, _ = np.histogram2d(series_original, series_delayed, bins=binning, density=True)
+    
+    # Plot and save the joint histogram as a heatmap
+    plt.figure(figsize=(8, 6))
+    plt.imshow(
+        hist_joint.T,  # transpose for correct orientation
+        origin='lower',
+        aspect='auto',
+        # extent=[xedges[0], xedges[-1], yedges[0], yedges[-1]],
+        cmap='viridis'
+    )
+    plt.colorbar(label='Density')
+    plt.xlabel('Original Series')
+    plt.ylabel('Delayed Series')
+    plt.title('Joint Histogram (2D Density)')
+
+    # Save to the Plots directory
+    project_root = os.path.dirname(os.path.abspath(__file__))
+    plots_dir = os.path.join(project_root, 'Plots', config['SQL']['TableName'])
+    os.makedirs(plots_dir, exist_ok=True)
+    plt.savefig(os.path.join(plots_dir, 'Joint_Histogram' + str(delay) + '.png'))
+    plt.close()
+
+    # Marginal histograms
+    hist_original, _ = np.histogram(series_original, bins=binning[0], density=True)
+    hist_delayed, _ = np.histogram(series_delayed, bins=binning[1], density=True)
+
+    # Convert histograms to probabilities (normalize to sum to 1)
+    # Add a small epsilon to avoid log(0)
+    p_joint = hist_joint / np.sum(hist_joint) + np.finfo(float).eps
+    p_original = hist_original / np.sum(hist_original) + np.finfo(float).eps
+    p_delayed = hist_delayed / np.sum(hist_delayed) + np.finfo(float).eps
+
+    # Calculate mutual information
+    # MI(X;Y) = sum(p(x,y) * log(p(x,y) / (p(x)*p(y))))
+    
+    # Outer product to get p(x) * p(y) for all pairs
+    p_outer = np.outer(p_original, p_delayed) + np.finfo(float).eps
+    
+    mutual_info = np.sum(p_joint * np.log(p_joint / p_outer))
+
+    return mutual_info
+
+def find_optimal_time_delay(data: Union[pd.Series, List[float], np.ndarray], config: configparser.ConfigParser) -> int:
+    """
+    Finds the optimal time delay (tau) using the first minimum of the mutual information.
+
+    Args:
+        data (Union[pd.Series, List[float], np.ndarray]): The time series data.
+        config (configparser.ConfigParser): Configuration object with 'MaxLag' setting.
+
+    Returns:
+        int: The optimal time delay (tau).
+    """
+    if isinstance(data, pd.Series):
+        series = data.values
+    else:
+        series = np.array(data)
+
+    max_lag = int(config['Mutual Information']['MaxLag'])
+    
+    mutual_informations = []
+    lags = range(1, max_lag + 1)
+
+    print("Calculating Mutual Information for various lags...")
+    with tqdm(total=len(lags), desc="Mutual Information") as pbar:
+        for lag in lags:
+            mi = calculate_mutual_information(series, lag, config)
+            mutual_informations.append(mi)
+            pbar.update(1)
+
+    # Plot Mutual Information
+    plt.figure(figsize=(12, 6))
+    plt.plot(lags, mutual_informations, marker='o', linestyle='-')
+    plt.xlabel('Time Lag (τ)')
+    plt.ylabel('Mutual Information (MI)')
+    plt.title('Mutual Information vs. Time Lag')
+    plt.grid(True)
+
+    project_root = os.path.dirname(os.path.abspath(__file__))
+    plots_dir = os.path.join(project_root, 'Plots', config['SQL']['TableName'])
+    os.makedirs(plots_dir, exist_ok=True)
+    plt.savefig(os.path.join(plots_dir, 'Mutual_Information.png'))
+    plt.close()
+
+    # Find the first minimum
+    optimal_tau = 1
+    # Ensure there are at least 3 points to check for a minimum (prev, current, next)
+    if len(mutual_informations) > 2: 
+        for i in range(1, len(mutual_informations) - 1):
+            if (mutual_informations[i] < mutual_informations[i-1] and 
+                mutual_informations[i] < mutual_informations[i+1]):
+                optimal_tau = lags[i]
+                break # Found the first minimum
+        # If no minimum is found, often the first minimum is chosen when it starts to level off or simply the first point (lag 1) if MI continuously decreases.
+        # However, the strict definition implies a dip. If it just keeps decreasing, a common heuristic is to pick the first lag where MI drops significantly or
+        # the lag where MI is significantly below its initial value. For simplicity and adhering to "first minimum", we'll stick to the strict dip.
+        # If no strict minimum is found, it means MI is likely monotonically decreasing or has complex behavior.
+        # In such cases, taking a point where the curve flattens out or where the decay is significant might be an alternative.
+        # For now, if no minimum is found, it will default to 1 as initialized.
+    
+    if optimal_tau == 1 and len(mutual_informations) > 1 and mutual_informations[0] < mutual_informations[1]:
+        # This handles the case where the first value is already a minimum (i.e., MI starts increasing immediately)
+        # This is rare but technically possible.
+        pass
+    elif optimal_tau == 1 and len(mutual_informations) > 1:
+        # If optimal_tau is still 1, and no clear minimum was found, and MI is not decreasing,
+        # it might imply the optimal_tau is indeed 1 if the very first drop is significant.
+        # This part is more heuristic. The standard is the first local minimum.
+        pass
+
+    print(f"Optimal time delay (tau) found using Mutual Information: {optimal_tau}")
+    return optimal_tau
+
+def calculate_false_nearest_neighbors(data: np.ndarray, tau: int, config: configparser.ConfigParser) -> Tuple[np.ndarray, int]:
+    """
+    Calculates the percentage of false nearest neighbors (FNN) for various embedding dimensions.
+    
+    Args:
+        data (np.ndarray): The input time series.
+        tau (int): The time delay.
+        MaxDim (int): The maximum embedding dimension to test.
+        RTol (float): Tolerance for distance increase (ratio test).
+        ATol (float): Tolerance for distance increase (absolute test).
+        
+    Returns:
+        Tuple[np.ndarray, int]: A tuple containing:
+            - fnn_percentages (np.ndarray): Array of FNN percentages for each dimension.
+            - optimal_embedding_dim (int): The estimated optimal embedding dimension.
+    """
+    from numpy.lib.stride_tricks import sliding_window_view
+
+    n_points = len(data)
+    fnn_percentages = np.zeros(int(config['False Nearest Neighbour']['MaxDim']))
+    
+    print("Calculating False Nearest Neighbors...")
+    with tqdm(total=int(config['False Nearest Neighbour']['MaxDim']), desc="False Nearest Neighbors") as pbar:
+        for m in range(1, int(config['False Nearest Neighbour']['MaxDim']) + 1):
+            if (m - 1) * tau >= n_points:
+                fnn_percentages[m-1:] = 100.0 # Cannot form embedding for higher dimensions
+                break
+
+            # Create embedded vectors
+            # Each row is an m-dimensional vector: [x(t), x(t+tau), ..., x(t+(m-1)tau)]
+            embedded_series = sliding_window_view(data, window_shape=m * tau)[::tau]
+            
+            # Adjust n_points for the embedded series
+            n_embedded = len(embedded_series)
+            
+            false_neighbors_count = 0
+            
+            for i in range(n_embedded):
+                current_point = embedded_series[i]
+                
+                # Find nearest neighbor in m-dimension
+                min_dist_sq_m = np.inf
+                nearest_neighbor_idx_m = -1
+                
+                for j in range(n_embedded):
+                    if i == j:
+                        continue
+                    
+                    dist_sq = np.sum((current_point - embedded_series[j])**2)
+                    if dist_sq < min_dist_sq_m:
+                        min_dist_sq_m = dist_sq
+                        nearest_neighbor_idx_m = j
+                
+                if nearest_neighbor_idx_m == -1: # No neighbor found (e.g., n_embedded = 1)
+                    continue
+
+                # Check if we can form (m+1)-dimensional points
+                if (i + m * tau >= n_points) or \
+                   (nearest_neighbor_idx_m + m * tau >= n_points):
+                   # Cannot check in m+1 dimension, treat as not an FNN for now, or skip
+                   continue
+
+                # Get the (m+1)-th coordinate for current point and its neighbor
+                x_m_plus_1 = data[i + m * tau]
+                nn_m_plus_1 = data[nearest_neighbor_idx_m + m * tau]
+                
+                # Calculate distance in (m+1)-dimension
+                dist_sq_m_plus_1 = min_dist_sq_m + (x_m_plus_1 - nn_m_plus_1)**2
+                
+                # FNN criteria
+                # RTol test: Check if the relative increase in distance is large
+                if np.sqrt(dist_sq_m_plus_1) / np.sqrt(min_dist_sq_m) > float(config['False Nearest Neighbour']['RTol']):
+                    false_neighbors_count += 1
+                # ATol test: Check if the absolute increase in distance is large relative to the attractor size
+                # This part needs an estimate of the attractor's diameter.
+                # A common heuristic is to use the standard deviation of the time series as a proxy for attractor size.
+                # For more rigorous implementation, compute the actual diameter of the embedded attractor.
+                # Here, we'll use a simpler approximation if RTol fails.
+                elif np.abs(x_m_plus_1 - nn_m_plus_1) / np.std(data) > float(config['False Nearest Neighbour']['ATol']):
+                    false_neighbors_count += 1
+
+            fnn_percentages[m-1] = (false_neighbors_count / n_embedded) * 100 if n_embedded > 0 else 0
+            pbar.update(1)
+
+    # Plot FNN percentages
+    plt.figure(figsize=(12, 6))
+    plt.plot(range(1, int(config['False Nearest Neighbour']['MaxDim']) + 1), fnn_percentages, marker='o', linestyle='-')
+    plt.xlabel('Embedding Dimension (m)')
+    plt.ylabel('Percentage of False Nearest Neighbors (%)')
+    plt.title('False Nearest Neighbors Method')
+    plt.grid(True)
+    
+    project_root = os.path.dirname(os.path.abspath(__file__))
+    plots_dir = os.path.join(project_root, 'Plots', config['SQL']['TableName'])
+    os.makedirs(plots_dir, exist_ok=True)
+    plt.savefig(os.path.join(plots_dir, 'False_Nearest_Neighbors.png'))
+    plt.close()
+
+    # Determine optimal embedding dimension (first minimum or where percentage drops below a threshold)
+    optimal_embedding_dim = 1
+    # Find the first dimension where FNN percentage is below a small threshold (e.g., 5-10%)
+    # Or, where the percentage significantly drops and levels off.
+    # A simple approach is the first dimension where FNN is minimal.
+    if len(fnn_percentages) > 0:
+        min_fnn_percentage = np.min(fnn_percentages)
+        # Find the first occurrence of this minimum
+        optimal_embedding_dim = np.where(fnn_percentages == min_fnn_percentage)[0][0] + 1
+        
+        # Heuristic: If min_fnn_percentage is still high, or if it stabilizes after an initial drop
+        # You might want to define a threshold (e.g., 1% or 5%)
+        threshold = 5.0 # Example threshold
+        for i, perc in enumerate(fnn_percentages):
+            if perc <= threshold:
+                optimal_embedding_dim = i + 1
+                break
+        
+    print(f"Optimal embedding dimension (m) found using FNN: {optimal_embedding_dim}")
+    return fnn_percentages, optimal_embedding_dim
+
+def granger_causality_test(data: pd.DataFrame, max_lag: int = 5, verbose: bool = True) -> None:
+    """
+    Perform Granger causality test on pairs of time series in a DataFrame.
+    
+    Args:
+        data: DataFrame containing time series data with columns as series names
+        max_lag: Maximum number of lags to consider for the test
+        verbose: Whether to print the results
+    
+    Returns:
+        None
+    """
+    columns = data.columns
+    n = len(columns)
+    
+    for i in range(n):
+        for j in range(i + 1, n):
+            x = data[columns[i]]
+            y = data[columns[j]]
+            result = grangercausalitytests(np.column_stack((x, y)), max_lag, verbose=verbose)
+            if verbose:
+                print(f"Granger causality test between {columns[i]} and {columns[j]}:")
+                for lag, res in result.items():
+                    print(f"Lag {lag}: F-statistic = {res[0]['ssr_ftest'][0]}, p-value = {res[0]['ssr_ftest'][1]}")
+
+def calculate_autocorrelation(data: Union[pd.Series, List[float], np.ndarray], config) -> np.ndarray:
+    """
+    Calculate and optionally plot the autocorrelation function for a time series.
+    
+    Args:
+        data: Time series data as pandas Series, list, or numpy array
+        config: Configuration dictionary containing MaxLag and other settings
+    
+    Returns:
+        numpy array containing autocorrelation values for each lag
+    """
+    # Convert input to numpy array
+    if isinstance(data, pd.Series):
+        series = data.values
+    else:
+        series = np.array(data)
+    
+    # Remove mean from series
+    series = series - np.mean(series)
+    
+    # Calculate variance
+    variance = np.var(series)
+    
+    # Initialize autocorrelation array
+    max_lag = int(config['Autocorrelation']['MaxLag'])
+    autocorr = np.zeros(max_lag + 1)
+    n = len(series)
+    
+    # Calculate autocorrelation for each lag with progress bar
+    with tqdm(total=max_lag + 1, desc="Calculating autocorrelation") as pbar:
+        for lag in range(max_lag + 1):
+            # Calculate covariance
+            cov = np.sum((series[lag:] * series[:(n-lag)])) / (n - lag)
+            autocorr[lag] = cov / variance
+            pbar.update(1)
+    
+    # Create and save plot
+    plt.figure(figsize=(12, 6))
+    plt.bar(range(len(autocorr)), autocorr)
+    plt.axhline(y=0, color='r', linestyle='-')
+    plt.axhline(y=1.96/np.sqrt(n), color='r', linestyle='--')
+    plt.axhline(y=-1.96/np.sqrt(n), color='r', linestyle='--')
+    plt.xlabel('Lag')
+    plt.ylabel('Autocorrelation')
+    plt.title('Autocorrelation Function')
+    
+    project_root = os.path.dirname(os.path.abspath(__file__))
+    plots_dir = os.path.join(project_root, 'Plots', config['SQL']['TableName'])
+    os.makedirs(plots_dir, exist_ok=True)
+    plt.savefig(os.path.join(plots_dir, 'Autocorrelation.png'))
+    plt.close()
+    
+    return autocorr
+
+def calculate_bollinger_bands(data: Union[pd.Series, List[float], np.ndarray],
+                            window: int = 20,
+                            num_std: float = 2.0) -> Tuple[np.ndarray, np.ndarray, np.ndarray]:
+    """
+    Calculate Bollinger Bands for a time series.
+    
+    Args:
+        data: Time series data as pandas Series, list, or numpy array
+        window: Moving average window size (default: 20)
+        num_std: Number of standard deviations for bands (default: 2.0)
+    
+    Returns:
+        Tuple of (middle_band, upper_band, lower_band) as numpy arrays
+    """
+    # Convert input to numpy array
+    if isinstance(data, pd.Series):
+        series = data.values
+    else:
+        series = np.array(data)
+    
+    # Calculate middle band (simple moving average)
+    middle_band = np.zeros(len(series))
+    for i in range(window - 1, len(series)):
+        middle_band[i] = np.mean(series[i - window + 1:i + 1])
+    
+    # Calculate standard deviation
+    std = np.zeros(len(series))
+    for i in range(window - 1, len(series)):
+        std[i] = np.std(series[i - window + 1:i + 1])
+    
+    # Calculate upper and lower bands
+    upper_band = middle_band + (std * num_std)
+    lower_band = middle_band - (std * num_std)
+    
+    if plt:
+        plt.figure(figsize=(12, 6))
+        plt.plot(series, label='Price', color='blue', alpha=0.5)
+        plt.plot(middle_band, label='Middle Band', color='red')
+        plt.plot(upper_band, label='Upper Band', color='gray', linestyle='--')
+        plt.plot(lower_band, label='Lower Band', color='gray', linestyle='--')
+        plt.legend()
+        plt.title('Bollinger Bands')
+        plt.xlabel('Time')
+        plt.ylabel('Price')
+        plt.show()
+    
+    return middle_band, upper_band, lower_band
+
+def TakenEmbedding(myReturns: Union[pd.Series, List[float], np.ndarray], plots_dir, config: configparser.ConfigParser) -> None:
+    optimal_tau = 0
+    optimal_embedding_dim = 0 
+    if config['Takens Embedding']['UseUserDefinedParameters'] == 'True':
+        optimal_tau = int(config['Takens Embedding']['TimeDelay'])
+        optimal_embedding_dim = int(config['Takens Embedding']['EmbeddingDim'])
+    else:
+        optimal_tau = find_optimal_time_delay(myReturns, config)
+        fnn_percentages, optimal_embedding_dim = calculate_false_nearest_neighbors(myReturns, optimal_tau, config)
+    num_points_for_embedding = len(myReturns) - (optimal_embedding_dim - 1) * optimal_tau
+    if num_points_for_embedding <= 0:
+        print(f"Warning: Not enough data points ({len(myReturns)}) to form embedded vectors with tau={optimal_tau} and m={optimal_embedding_dim}.")
+        print("Please consider a longer time series or smaller tau/m values in the config file.")
+        delay_vectors = np.array([]) # Empty array if cannot embed
+    else:
+        delay_vectors = np.zeros((num_points_for_embedding, optimal_embedding_dim))
+        for i in range(num_points_for_embedding):
+            for j in range(optimal_embedding_dim):
+                delay_vectors[i, j] = myReturns[i + j * optimal_tau]
+
+        if optimal_embedding_dim >= 2:
+            plt.figure(figsize=(10, 8))
+            plt.plot(delay_vectors[:, 0], delay_vectors[:, 1], 'b-', linewidth=0.5, alpha=0.7)
+            plt.xlabel(f"Returns at t")
+            plt.ylabel(f"Returns at t + {optimal_tau}")
+            plt.title(f"2D Phase Space Reconstruction (m={optimal_embedding_dim}, τ={optimal_tau})")
+            plt.grid(True)
+            plt.savefig(os.path.join(plots_dir, 'Phase_Space_2D_Reconstruction.png'))
+            plt.close()
+            print(f"Saved 2D phase space reconstruction plot to {os.path.join(plots_dir, 'Phase_Space_2D_Reconstruction.png')}")
+
+        if optimal_embedding_dim >= 3:
+            fig = plt.figure(figsize=(10, 8))
+            ax = fig.add_subplot(111, projection='3d')
+            ax.plot(delay_vectors[:, 0], delay_vectors[:, 1], delay_vectors[:, 2], 'b-', linewidth=0.5, alpha=0.7)
+            ax.set_xlabel(f"Returns at t")
+            ax.set_ylabel(f"Returns at t + {optimal_tau}")
+            ax.set_zlabel(f"Returns at t + {2 * optimal_tau}")
+            ax.set_title(f"3D Phase Space Reconstruction (m={optimal_embedding_dim}, τ={optimal_tau})")
+            plt.savefig(os.path.join(plots_dir, 'Phase_Space_3D_Reconstruction.png'))
+            plt.close()
+            print(f"Saved 3D phase space reconstruction plot to {os.path.join(plots_dir, 'Phase_Space_3D_Reconstruction.png')}")
+    return optimal_tau